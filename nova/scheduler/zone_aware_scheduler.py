# Copyright (c) 2011 Openstack, LLC.
# All Rights Reserved.
#
#    Licensed under the Apache License, Version 2.0 (the "License"); you may
#    not use this file except in compliance with the License. You may obtain
#    a copy of the License at
#
#         http://www.apache.org/licenses/LICENSE-2.0
#
#    Unless required by applicable law or agreed to in writing, software
#    distributed under the License is distributed on an "AS IS" BASIS, WITHOUT
#    WARRANTIES OR CONDITIONS OF ANY KIND, either express or implied. See the
#    License for the specific language governing permissions and limitations
#    under the License.

"""
The Zone Aware Scheduler is a base class Scheduler for creating instances
across zones. There are two expansion points to this class for:
1. Assigning Weights to hosts for requested instances
2. Filtering Hosts based on required instance capabilities
"""

import operator
import M2Crypto

from nova import crypto
from nova import db
from nova import flags
from nova import log as logging
from nova import rpc

from nova.scheduler import api
from nova.scheduler import driver

FLAGS = flags.FLAGS
LOG = logging.getLogger('nova.scheduler.zone_aware_scheduler')


class ZoneAwareScheduler(driver.Scheduler):
    """Base class for creating Zone Aware Schedulers."""

    def _call_zone_method(self, context, method, specs):
        """Call novaclient zone method. Broken out for testing."""
        return api.call_zone_method(context, method, specs=specs)

    def schedule_run_instance(self, context, instance_id, request_spec,
                                        *args, **kwargs):
        """This method is called from nova.compute.api to provision
        an instance. However we need to look at the parameters being
        passed in to see if this is a request to:
        1. Create a Build Plan and then provision, or
        2. Use the Build Plan information in the request parameters
           to simply create the instance (either in this zone or
           a child zone)."""

        # TODO(sandy): We'll have to look for richer specs at some point.

        blob = request_spec['blob']
        if blob:
            self.provision_resource(context, request_spec, instance_id,
                                    request_spec, kwargs)
            return None

        # Create build plan and provision ...
        build_plan = self.select(context, request_spec)
        if not build_plan:
            raise driver.NoValidHost(_('No hosts were available'))

        for item in build_plan:
            self.provision_resource(context, item, instance_id, request_spec,
                                    kwargs)

        # Returning None short-circuits the routing to Compute (since
        # we've already done it here)
        return None

    def provision_resource(self, context, item, instance_id, request_spec,
                           kwargs):
        """Create the requested resource in this Zone or a child zone."""
        if "hostname" in item:
            self._provision_resource_locally(context, item, instance_id,
                            kwargs)
            return
        
        self._provision_resource_in_child_zone(context, item, instance_id,
                                               request_spec, kwargs)

    def _provision_resource_locally(self, context, item, instance_id, kwargs):
        """Create the requested resource in this Zone."""
        host = item['hostname']
        kwargs['instance_id'] = instance_id
        rpc.cast(context,
                 db.queue_get_for(context, "compute", host),
                 {"method": "run_instance",
                  "args": kwargs})
        LOG.debug(_("Casted to compute %(host)s for run_instance")
                            % locals())

    def _provision_resource_in_child_zone(self, context, item, instance_id,
                                          request_spec, kwargs):
        """Create the requested resource in a child zone."""
        # Start by attempting to decrypt the blob to see if this
        # request is:
        # 1. valid, 
        # 2. intended for this zone or a child zone.
        # if 2 ... forward call to child zone.
        LOG.debug(_("****** PROVISION IN CHILD %(item)s") % locals())
<<<<<<< HEAD
=======

>>>>>>> 0ed41062
        blob = item['blob']
        decryptor = crypto.decryptor(FLAGS.build_plan_encryption_key)
        host_info = None
        try:
            json_entry = decryptor(blob)
            host_info = json.dumps(entry)
        except M2Crypto.EVP.EVPError:
            pass

        if not host_info:
            raise exception.Invalid(_("Ill-formed or incorrectly "
                            "routed 'blob' data sent "
                            "to instance create request.") % locals())

        # Valid data ... is it for us?
        if 'child_zone' in host_info and 'child_blob' in host_info:
            self._ask_child_zone_to_create_instance(context, host_info,
                                                    request_spec, kwargs)
        else:
            self._provision_resource_locally(context, host_info,
                                             instance_id, kwargs)

    def _ask_child_zone_to_create_instance(self, zone_info, request_spec,
                                           kwargs):

        # Note: we have to reverse engineer from our args to get back the
        # image, flavor, ipgroup, etc. since the original call could have
        # come in from EC2 (which doesn't use these things).
        instance_type = request_spec['instance_type']
        instance_properties = request_spec['instance_properties']

        name = instance_properties['display_name']
        image_id = instance_properties['image_id']
        flavor_id = instance_type['flavor_id']
        meta = instance_type['metadata']

        files = kwargs['injected_files']
        ipgroup = None  # Not supported in OS API ... yet
        
        child_zone = zone_info['child_zone']
        child_blob = zone_info['child_blob']
        zone = db.zone_get(child_zone)
        url = zone.api_url
        nova = None
        try:
            nova = novaclient.OpenStack(zone.username, zone.password, url)
            nova.authenticate()
        except novaclient.exceptions.BadRequest, e:
             raise exception.NotAuthorized(_("Bad credentials attempting "
                            "to talk to zone at %(url)s.") % locals())
                            
        nova.servers.create(name, image, flavor, ipgroup, meta, files,
                            child_blob)
        
    def select(self, context, request_spec, *args, **kwargs):
        """Select returns a list of weights and zone/host information
        corresponding to the best hosts to service the request. Any
        child zone information has been encrypted so as not to reveal
        anything about the children."""
        return self._schedule(context, "compute", request_spec,
                              *args, **kwargs)

    # TODO(sandy): We're only focused on compute instances right now,
    # so we don't implement the default "schedule()" method required
    # of Schedulers.
    def schedule(self, context, topic, request_spec, *args, **kwargs):
        """The schedule() contract requires we return the one
        best-suited host for this request.
        """
        raise driver.NoValidHost(_('No hosts were available'))

    def _schedule(self, context, topic, request_spec, *args, **kwargs):
        """Returns a list of hosts that meet the required specs,
        ordered by their fitness.
        """

        if topic != "compute":
            raise NotImplemented(_("Zone Aware Scheduler only understands "
                                   "Compute nodes (for now)"))

        #TODO(sandy): how to infer this from OS API params?
        num_instances = 1

        LOG.debug(_("XXXXXXX - 1 -  _SCHEDULE"))

        # Filter local hosts based on requirements ...
        host_list = self.filter_hosts(num_instances, request_spec)

        LOG.debug(_("XXXXXXX - 2 -  _SCHEDULE"))
        # then weigh the selected hosts.
        # weighted = [{weight=weight, name=hostname}, ...]
        weighted = self.weigh_hosts(num_instances, request_spec, host_list)

        LOG.debug(_("XXXXXXX - 3 -  _SCHEDULE"))
        # Next, tack on the best weights from the child zones ...
        child_results = self._call_zone_method(context, "select",
                specs=request_spec)
        LOG.debug(_("XXXXXXX - 4 -  _SCHEDULE - CHILD RESULTS %(child_results)s") % locals())
        for child_zone, result in child_results:
            for weighting in result:
                # Remember the child_zone so we can get back to
                # it later if needed. This implicitly builds a zone
                # path structure.
                host_dict = {
                        "weight": weighting["weight"],
                        "child_zone": child_zone,
                        "child_blob": weighting["blob"]}
                weighted.append(host_dict)

        LOG.debug(_("XXXXXXX - 4 -  _SCHEDULE"))
        weighted.sort(key=operator.itemgetter('weight'))
        return weighted

    def filter_hosts(self, num, request_spec):
        """Derived classes must override this method and return
           a list of hosts in [(hostname, capability_dict)] format."""
        raise NotImplemented()

    def weigh_hosts(self, num, request_spec, hosts):
        """Derived classes must override this method and return
           a lists of hosts in [{weight, hostname}] format."""
        raise NotImplemented()<|MERGE_RESOLUTION|>--- conflicted
+++ resolved
@@ -62,6 +62,7 @@
             return None
 
         # Create build plan and provision ...
+        LOG.debug(_("****** SCHEDULE RUN INSTANCE") % locals())
         build_plan = self.select(context, request_spec)
         if not build_plan:
             raise driver.NoValidHost(_('No hosts were available'))
@@ -105,10 +106,6 @@
         # 2. intended for this zone or a child zone.
         # if 2 ... forward call to child zone.
         LOG.debug(_("****** PROVISION IN CHILD %(item)s") % locals())
-<<<<<<< HEAD
-=======
-
->>>>>>> 0ed41062
         blob = item['blob']
         decryptor = crypto.decryptor(FLAGS.build_plan_encryption_key)
         host_info = None
@@ -167,7 +164,8 @@
         """Select returns a list of weights and zone/host information
         corresponding to the best hosts to service the request. Any
         child zone information has been encrypted so as not to reveal
-        anything about the children."""
+        anything about the children.""" 
+        LOG.debug(_("XXXXXXX - SELECT %(request_spec)s") % locals()) # nuke this !!!
         return self._schedule(context, "compute", request_spec,
                               *args, **kwargs)
 
@@ -178,6 +176,7 @@
         """The schedule() contract requires we return the one
         best-suited host for this request.
         """
+        LOG.debug(_("XXXXXXX - DEFAULT SCHEDULE %(request_spec)s") % locals()) # nuke this !!!
         raise driver.NoValidHost(_('No hosts were available'))
 
     def _schedule(self, context, topic, request_spec, *args, **kwargs):
