--- conflicted
+++ resolved
@@ -124,7 +124,11 @@
                         collection={'detail': 'GET'},
                         controller=shared_ip_groups.Controller())
 
-<<<<<<< HEAD
+        _limits = limits.LimitsController()
+        mapper.resource("limit", "limits", controller=_limits)
+
+        super(APIRouter, self).__init__(mapper)
+
 
 class APIRouterV10(APIRouter):
     def _setup_routes(self, mapper):
@@ -142,12 +146,6 @@
                         controller=servers.ControllerV11(),
                         collection={'detail': 'GET'},
                         member=self.server_members)
-=======
-        _limits = limits.LimitsController()
-        mapper.resource("limit", "limits", controller=_limits)
-
-        super(APIRouter, self).__init__(mapper)
->>>>>>> 246b146a
 
 
 class Versions(wsgi.Application):
