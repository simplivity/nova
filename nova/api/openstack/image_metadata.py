--- conflicted
+++ resolved
@@ -22,10 +22,6 @@
 from nova import quota
 from nova import utils
 from nova.api.openstack import common
-<<<<<<< HEAD
-from nova.api.openstack import faults
-=======
->>>>>>> bdcfaa5b
 from nova.api.openstack import wsgi
 
 
