--- conflicted
+++ resolved
@@ -24,15 +24,9 @@
 from nova import utils
 
 
-class FakeModel(object):
-    """ Stubs out for model """
-    def __init__(self, values):
-        self.values = values
+def stub_out_db_instance_api(stubs, injected=True):
+    """ Stubs out the db API for creating Instances """
 
-<<<<<<< HEAD
-    def __getattr__(self, name):
-        return self.values[name]
-=======
     INSTANCE_TYPES = {
         'm1.tiny': dict(memory_mb=512, vcpus=1, local_gb=0, flavorid=1),
         'm1.small': dict(memory_mb=2048, vcpus=1, local_gb=20, flavorid=2),
@@ -42,21 +36,37 @@
         'm1.xlarge':
             dict(memory_mb=16384, vcpus=8, local_gb=160, flavorid=5)}
 
+    network_fields = {
+        'id': 'test',
+        'bridge': 'xenbr0',
+        'label': 'test_network',
+        'netmask': '255.255.255.0',
+        'gateway': '10.0.0.1',
+        'broadcast': '10.0.0.255',
+        'dns': '10.0.0.2',
+        'ra_server': None,
+        'injected': injected}
+
+    fixed_ip_fields = {
+        'address': '10.0.0.3',
+        'addressV6': '',
+        'netmaskV6': '',
+        'gatewayV6': '',
+        'network_id': 'test'}
+
     class FakeModel(object):
         """ Stubs out for model """
         def __init__(self, values):
             self.values = values
->>>>>>> 9610c610
 
-    def __getitem__(self, key):
-        if key in self.values:
-            return self.values[key]
-        else:
-            raise NotImplementedError()
+        def __getattr__(self, name):
+            return self.values[name]
 
-
-def stub_out_db_instance_api(stubs):
-    """ Stubs out the db API for creating Instances """
+        def __getitem__(self, key):
+            if key in self.values:
+                return self.values[key]
+            else:
+                raise NotImplementedError()
 
     def fake_instance_type_get_all(context, inactive=0):
         return INSTANCE_TYPES
@@ -81,39 +91,17 @@
             'project_id': values['project_id'],
             'launch_time': time.strftime('%Y-%m-%dT%H:%M:%SZ', time.gmtime()),
             'instance_type': values['instance_type'],
-            'key_data': None,
             'memory_mb': type_data['memory_mb'],
             'mac_address': values['mac_address'],
             'vcpus': type_data['vcpus'],
             'local_gb': type_data['local_gb'],
+            'key_data': '',
             }
         return FakeModel(base_options)
-
-    stubs.Set(db, 'instance_create', fake_instance_create)
-
-
-def stub_out_db_network_api(stubs, injected=True):
-    """Stubs out the db API for retrieving networks"""
-
-    network_fields = {
-        'id': 'test',
-        'bridge': 'xenbr0',
-        'label': 'test_network',
-        'netmask': '255.255.255.0',
-        'gateway': '10.0.0.1',
-        'broadcast': '10.0.0.255',
-        'dns': '10.0.0.2',
-        'ra_server': None,
-        'injected': injected}
-
-    fixed_ip_fields = {
-        'address': '10.0.0.3',
-        'network_id': 'test'}
 
     def fake_network_get_by_instance(context, instance_id):
         return FakeModel(network_fields)
 
-<<<<<<< HEAD
     def fake_network_get_all_by_instance(context, instance_id):
         l = []
         l.append(FakeModel(network_fields))
@@ -127,16 +115,13 @@
         l.append(FakeModel(fixed_ip_fields))
         return l
 
-    stubs.Set(db, 'network_get_by_instance', fake_network_get_by_instance)
-    stubs.Set(db, 'instance_get_fixed_address',
-        fake_instance_get_fixed_address)
-    stubs.Set(db, 'network_get_all_by_instance',
-              fake_network_get_all_by_instance)
-    stubs.Set(db, 'fixed_ip_get_all_by_instance',
-        fake_fixed_ip_get_all_by_instance)
-=======
     stubs.Set(db, 'instance_create', fake_instance_create)
     stubs.Set(db, 'network_get_by_instance', fake_network_get_by_instance)
     stubs.Set(db, 'instance_type_get_all', fake_instance_type_get_all)
     stubs.Set(db, 'instance_type_get_by_name', fake_instance_type_get_by_name)
->>>>>>> 9610c610
+    stubs.Set(db, 'instance_get_fixed_address',
+        fake_instance_get_fixed_address)
+    stubs.Set(db, 'network_get_all_by_instance',
+        fake_network_get_all_by_instance)
+    stubs.Set(db, 'fixed_ip_get_all_by_instance',
+        fake_fixed_ip_get_all_by_instance)