# vim: tabstop=4 shiftwidth=4 softtabstop=4

#    Copyright (c) 2010 Citrix Systems, Inc.
#
#    Licensed under the Apache License, Version 2.0 (the "License"); you may
#    not use this file except in compliance with the License. You may obtain
#    a copy of the License at
#
#         http://www.apache.org/licenses/LICENSE-2.0
#
#    Unless required by applicable law or agreed to in writing, software
#    distributed under the License is distributed on an "AS IS" BASIS, WITHOUT
#    WARRANTIES OR CONDITIONS OF ANY KIND, either express or implied. See the
#    License for the specific language governing permissions and limitations
#    under the License.

"""
Test suite for XenAPI
"""

import functools
import os
import re
import stubout
import ast

from nova import db
from nova import context
from nova import flags
from nova import log as logging
from nova import test
from nova import utils
from nova.auth import manager
from nova.compute import instance_types
from nova.compute import power_state
from nova.virt import xenapi_conn
from nova.virt.xenapi import fake as xenapi_fake
from nova.virt.xenapi import volume_utils
from nova.virt.xenapi import vm_utils
from nova.virt.xenapi.vmops import SimpleDH
from nova.virt.xenapi.vmops import VMOps
from nova.tests.db import fakes as db_fakes
from nova.tests.xenapi import stubs
from nova.tests.glance import stubs as glance_stubs
from nova.tests import fake_utils

<<<<<<< HEAD
from nova import log as LOG
=======
LOG = logging.getLogger('nova.tests.test_xenapi')
>>>>>>> 9a1a2c17

FLAGS = flags.FLAGS


def stub_vm_utils_with_vdi_attached_here(function, should_return=True):
    """
    vm_utils.with_vdi_attached_here needs to be stubbed out because it
    calls down to the filesystem to attach a vdi. This provides a
    decorator to handle that.
    """
    @functools.wraps(function)
    def decorated_function(self, *args, **kwargs):
        orig_with_vdi_attached_here = vm_utils.with_vdi_attached_here
        vm_utils.with_vdi_attached_here = lambda *x: should_return
        function(self, *args, **kwargs)
        vm_utils.with_vdi_attached_here = orig_with_vdi_attached_here
    return decorated_function


class XenAPIVolumeTestCase(test.TestCase):
    """
    Unit tests for Volume operations
    """
    def setUp(self):
        super(XenAPIVolumeTestCase, self).setUp()
        self.stubs = stubout.StubOutForTesting()
        self.context = context.RequestContext('fake', 'fake', False)
        FLAGS.target_host = '127.0.0.1'
        FLAGS.xenapi_connection_url = 'test_url'
        FLAGS.xenapi_connection_password = 'test_pass'
        db_fakes.stub_out_db_instance_api(self.stubs)
        #db_fakes.stub_out_db_network_api(self.stubs)
        stubs.stub_out_get_target(self.stubs)
        xenapi_fake.reset()
        self.values = {'id': 1,
                  'project_id': 'fake',
                  'user_id': 'fake',
                  'image_id': 1,
                  'kernel_id': 2,
                  'ramdisk_id': 3,
                  'instance_type': 'm1.large',
                  'mac_address': 'aa:bb:cc:dd:ee:ff',
                  'os_type': 'linux'}

    def _create_volume(self, size='0'):
        """Create a volume object."""
        vol = {}
        vol['size'] = size
        vol['user_id'] = 'fake'
        vol['project_id'] = 'fake'
        vol['host'] = 'localhost'
        vol['availability_zone'] = FLAGS.storage_availability_zone
        vol['status'] = "creating"
        vol['attach_status'] = "detached"
        return db.volume_create(self.context, vol)

    def test_create_iscsi_storage(self):
        """ This shows how to test helper classes' methods """
        stubs.stubout_session(self.stubs, stubs.FakeSessionForVolumeTests)
        session = xenapi_conn.XenAPISession('test_url', 'root', 'test_pass')
        helper = volume_utils.VolumeHelper
        helper.XenAPI = session.get_imported_xenapi()
        vol = self._create_volume()
        info = helper.parse_volume_info(vol['id'], '/dev/sdc')
        label = 'SR-%s' % vol['id']
        description = 'Test-SR'
        sr_ref = helper.create_iscsi_storage(session, info, label, description)
        srs = xenapi_fake.get_all('SR')
        self.assertEqual(sr_ref, srs[0])
        db.volume_destroy(context.get_admin_context(), vol['id'])

    def test_parse_volume_info_raise_exception(self):
        """ This shows how to test helper classes' methods """
        stubs.stubout_session(self.stubs, stubs.FakeSessionForVolumeTests)
        session = xenapi_conn.XenAPISession('test_url', 'root', 'test_pass')
        helper = volume_utils.VolumeHelper
        helper.XenAPI = session.get_imported_xenapi()
        vol = self._create_volume()
        # oops, wrong mount point!
        self.assertRaises(volume_utils.StorageError,
                          helper.parse_volume_info,
                          vol['id'],
                          '/dev/sd')
        db.volume_destroy(context.get_admin_context(), vol['id'])

    def test_attach_volume(self):
        """ This shows how to test Ops classes' methods """
        stubs.stubout_session(self.stubs, stubs.FakeSessionForVolumeTests)
        conn = xenapi_conn.get_connection(False)
        volume = self._create_volume()
        instance = db.instance_create(self.context, self.values)
        vm = xenapi_fake.create_vm(instance.name, 'Running')
        result = conn.attach_volume(instance.name, volume['id'], '/dev/sdc')

        def check():
            # check that the VM has a VBD attached to it
            # Get XenAPI record for VBD
            vbds = xenapi_fake.get_all('VBD')
            vbd = xenapi_fake.get_record('VBD', vbds[0])
            vm_ref = vbd['VM']
            self.assertEqual(vm_ref, vm)

        check()

    def test_attach_volume_raise_exception(self):
        """ This shows how to test when exceptions are raised """
        stubs.stubout_session(self.stubs,
                              stubs.FakeSessionForVolumeFailedTests)
        conn = xenapi_conn.get_connection(False)
        volume = self._create_volume()
        instance = db.instance_create(self.context, self.values)
        xenapi_fake.create_vm(instance.name, 'Running')
        self.assertRaises(Exception,
                          conn.attach_volume,
                          instance.name,
                          volume['id'],
                          '/dev/sdc')

    def tearDown(self):
        super(XenAPIVolumeTestCase, self).tearDown()
        self.stubs.UnsetAll()


def reset_network(*args):
    pass


class XenAPIVMTestCase(test.TestCase):
    """
    Unit tests for VM operations
    """
    def setUp(self):
        super(XenAPIVMTestCase, self).setUp()
        self.manager = manager.AuthManager()
        self.user = self.manager.create_user('fake', 'fake', 'fake',
                                             admin=True)
        self.project = self.manager.create_project('fake', 'fake', 'fake')
        self.network = utils.import_object(FLAGS.network_manager)
        self.stubs = stubout.StubOutForTesting()
        self.flags(xenapi_connection_url='test_url',
                   xenapi_connection_password='test_pass',
                   instance_name_template='%d')
        xenapi_fake.reset()
        xenapi_fake.create_local_srs()
        xenapi_fake.create_local_pifs()
        db_fakes.stub_out_db_instance_api(self.stubs)
        xenapi_fake.create_network('fake', FLAGS.flat_network_bridge)
        stubs.stubout_session(self.stubs, stubs.FakeSessionForVMTests)
        stubs.stubout_get_this_vm_uuid(self.stubs)
        stubs.stubout_stream_disk(self.stubs)
        stubs.stubout_is_vdi_pv(self.stubs)
        self.stubs.Set(VMOps, 'reset_network', reset_network)
        stubs.stub_out_vm_methods(self.stubs)
        glance_stubs.stubout_glance_client(self.stubs,
                                           glance_stubs.FakeGlance)
        fake_utils.stub_out_utils_execute(self.stubs)
        self.context = context.RequestContext('fake', 'fake', False)
        self.conn = xenapi_conn.get_connection(False)

    def test_list_instances_0(self):
        instances = self.conn.list_instances()
        self.assertEquals(instances, [])

    def test_get_diagnostics(self):
        instance = self._create_instance()
        self.conn.get_diagnostics(instance)

    def test_instance_snapshot(self):
        stubs.stubout_instance_snapshot(self.stubs)
        instance = self._create_instance()

        name = "MySnapshot"
        template_vm_ref = self.conn.snapshot(instance, name)

        def ensure_vm_was_torn_down():
            vm_labels = []
            for vm_ref in xenapi_fake.get_all('VM'):
                vm_rec = xenapi_fake.get_record('VM', vm_ref)
                if not vm_rec["is_control_domain"]:
                    vm_labels.append(vm_rec["name_label"])

            self.assertEquals(vm_labels, ['1'])

        def ensure_vbd_was_torn_down():
            vbd_labels = []
            for vbd_ref in xenapi_fake.get_all('VBD'):
                vbd_rec = xenapi_fake.get_record('VBD', vbd_ref)
                vbd_labels.append(vbd_rec["vm_name_label"])

            self.assertEquals(vbd_labels, ['1'])

        def ensure_vdi_was_torn_down():
            for vdi_ref in xenapi_fake.get_all('VDI'):
                vdi_rec = xenapi_fake.get_record('VDI', vdi_ref)
                name_label = vdi_rec["name_label"]
                self.assert_(not name_label.endswith('snapshot'))

        def check():
            ensure_vm_was_torn_down()
            ensure_vbd_was_torn_down()
            ensure_vdi_was_torn_down()

        check()

    def create_vm_record(self, conn, os_type, instance_id=1):
        instances = conn.list_instances()
<<<<<<< HEAD
        self.assertEquals(instances, [str(instance_id)])

        # Get Nova record for VM
        vm_info = conn.get_info(instance_id)

=======
        self.assertEquals(instances, ['1'])

        # Get Nova record for VM
        vm_info = conn.get_info(1)
>>>>>>> 9a1a2c17
        # Get XenAPI record for VM
        vms = [rec for ref, rec
               in xenapi_fake.get_all_records('VM').iteritems()
               if not rec['is_control_domain']]
        vm = vms[0]
        self.vm_info = vm_info
        self.vm = vm

    def check_vm_record(self, conn, check_injection=False):
        # Check that m1.large above turned into the right thing.
        instance_type = db.instance_type_get_by_name(conn, 'm1.large')
        mem_kib = long(instance_type['memory_mb']) << 10
        mem_bytes = str(mem_kib << 10)
        vcpus = instance_type['vcpus']
        self.assertEquals(self.vm_info['max_mem'], mem_kib)
        self.assertEquals(self.vm_info['mem'], mem_kib)
        self.assertEquals(self.vm['memory_static_max'], mem_bytes)
        self.assertEquals(self.vm['memory_dynamic_max'], mem_bytes)
        self.assertEquals(self.vm['memory_dynamic_min'], mem_bytes)
        self.assertEquals(self.vm['VCPUs_max'], str(vcpus))
        self.assertEquals(self.vm['VCPUs_at_startup'], str(vcpus))

        # Check that the VM is running according to Nova
        self.assertEquals(self.vm_info['state'], power_state.RUNNING)

        # Check that the VM is running according to XenAPI.
        self.assertEquals(self.vm['power_state'], 'Running')

        if check_injection:
            xenstore_data = self.vm['xenstore_data']
            key = 'vm-data/networking/aabbccddeeff'
            xenstore_value = xenstore_data[key]
            tcpip_data = ast.literal_eval(xenstore_value)
            self.assertEquals(tcpip_data, {
                'label': 'test_network',
                'broadcast': '10.0.0.255',
                'ips': [{'ip': '10.0.0.3',
                         'netmask':'255.255.255.0',
                         'enabled':'1'}],
                'ip6s': [{'ip': 'fe80::a8bb:ccff:fedd:eeff',
                          'netmask': '120',
                          'enabled': '1',
                          'gateway': 'fe80::a00:1'}],
                'mac': 'aa:bb:cc:dd:ee:ff',
                'dns': ['10.0.0.2'],
                'gateway': '10.0.0.1'})

    def check_vm_params_for_windows(self):
        self.assertEquals(self.vm['platform']['nx'], 'true')
        self.assertEquals(self.vm['HVM_boot_params'], {'order': 'dc'})
        self.assertEquals(self.vm['HVM_boot_policy'], 'BIOS order')

        # check that these are not set
        self.assertEquals(self.vm['PV_args'], '')
        self.assertEquals(self.vm['PV_bootloader'], '')
        self.assertEquals(self.vm['PV_kernel'], '')
        self.assertEquals(self.vm['PV_ramdisk'], '')

    def check_vm_params_for_linux(self):
        self.assertEquals(self.vm['platform']['nx'], 'false')
        self.assertEquals(self.vm['PV_args'], 'clocksource=jiffies')
        self.assertEquals(self.vm['PV_bootloader'], 'pygrub')

        # check that these are not set
        self.assertEquals(self.vm['PV_kernel'], '')
        self.assertEquals(self.vm['PV_ramdisk'], '')
        self.assertEquals(self.vm['HVM_boot_params'], {})
        self.assertEquals(self.vm['HVM_boot_policy'], '')

    def check_vm_params_for_linux_with_external_kernel(self):
        self.assertEquals(self.vm['platform']['nx'], 'false')
        self.assertEquals(self.vm['PV_args'], 'root=/dev/xvda1')
        self.assertNotEquals(self.vm['PV_kernel'], '')
        self.assertNotEquals(self.vm['PV_ramdisk'], '')

        # check that these are not set
        self.assertEquals(self.vm['HVM_boot_params'], {})
        self.assertEquals(self.vm['HVM_boot_policy'], '')

    def _test_spawn(self, image_id, kernel_id, ramdisk_id,
<<<<<<< HEAD
        instance_type="m1.large", os_type="linux", instance_id=1):
        stubs.stubout_loopingcall_start(self.stubs)
        values = {'id': instance_id,
=======
                    instance_type="m1.large", os_type="linux",
                    check_injection=False):
        stubs.stubout_loopingcall_start(self.stubs)
        values = {'id': 1,
>>>>>>> 9a1a2c17
                  'project_id': self.project.id,
                  'user_id': self.user.id,
                  'image_id': image_id,
                  'kernel_id': kernel_id,
                  'ramdisk_id': ramdisk_id,
                  'instance_type': instance_type,
                  'mac_address': 'aa:bb:cc:dd:ee:ff',
                  'os_type': os_type}
        instance = db.instance_create(self.context, values)
        self.conn.spawn(instance)
<<<<<<< HEAD
        self.create_vm_record(self.conn, os_type, instance_id)
        self.check_vm_record(self.conn)
=======
        self.create_vm_record(self.conn, os_type)
        self.check_vm_record(self.conn, check_injection)
>>>>>>> 9a1a2c17

    def test_spawn_not_enough_memory(self):
        FLAGS.xenapi_image_service = 'glance'
        self.assertRaises(Exception,
                          self._test_spawn,
                          1, 2, 3, "m1.xlarge")

    def test_spawn_raw_objectstore(self):
        FLAGS.xenapi_image_service = 'objectstore'
        self._test_spawn(1, None, None)

    def test_spawn_objectstore(self):
        FLAGS.xenapi_image_service = 'objectstore'
        self._test_spawn(1, 2, 3)

    @stub_vm_utils_with_vdi_attached_here
    def test_spawn_raw_glance(self):
        FLAGS.xenapi_image_service = 'glance'
        self._test_spawn(glance_stubs.FakeGlance.IMAGE_RAW, None, None)
        self.check_vm_params_for_linux()

    def test_spawn_vhd_glance_linux(self):
        FLAGS.xenapi_image_service = 'glance'
        self._test_spawn(glance_stubs.FakeGlance.IMAGE_VHD, None, None,
                         os_type="linux")
        self.check_vm_params_for_linux()

    def test_spawn_vhd_glance_windows(self):
        FLAGS.xenapi_image_service = 'glance'
        self._test_spawn(glance_stubs.FakeGlance.IMAGE_VHD, None, None,
                         os_type="windows")
        self.check_vm_params_for_windows()

    def test_spawn_glance(self):
        FLAGS.xenapi_image_service = 'glance'
        self._test_spawn(glance_stubs.FakeGlance.IMAGE_MACHINE,
                         glance_stubs.FakeGlance.IMAGE_KERNEL,
                         glance_stubs.FakeGlance.IMAGE_RAMDISK)
        self.check_vm_params_for_linux_with_external_kernel()

<<<<<<< HEAD
    def test_spawn_vlanmanager(self):
        self.flags(xenapi_image_service='glance',
                   network_manager='nova.network.manager.VlanManager',
                   network_driver='nova.network.xenapi_net',
                   vlan_interface='fake0')
        #reset network table
        xenapi_fake.reset_table('network')
        #instance id = 2 will use vlan network (see db/fakes.py)
        fake_instance_id = 2
        network_bk = self.network
        #ensure we use xenapi_net driver
        self.network = utils.import_object(FLAGS.network_manager)
        self.network.setup_compute_network(None, fake_instance_id)
        self._test_spawn(glance_stubs.FakeGlance.IMAGE_MACHINE,
                         glance_stubs.FakeGlance.IMAGE_KERNEL,
                         glance_stubs.FakeGlance.IMAGE_RAMDISK,
                         instance_id=fake_instance_id)
        #TODO(salvatore-orlando): a complete test here would require
        #a check for making sure the bridge for the VM's VIF is
        #consistent with bridge specified in nova db
        self.network = network_bk
=======
    def test_spawn_netinject_file(self):
        FLAGS.xenapi_image_service = 'glance'
        db_fakes.stub_out_db_instance_api(self.stubs, injected=True)

        self._tee_executed = False

        def _tee_handler(cmd, **kwargs):
            input = kwargs.get('process_input', None)
            self.assertNotEqual(input, None)
            config = [line.strip() for line in input.split("\n")]
            # Find the start of eth0 configuration and check it
            index = config.index('auto eth0')
            self.assertEquals(config[index + 1:index + 8], [
                'iface eth0 inet static',
                'address 10.0.0.3',
                'netmask 255.255.255.0',
                'broadcast 10.0.0.255',
                'gateway 10.0.0.1',
                'dns-nameservers 10.0.0.2',
                ''])
            self._tee_executed = True
            return '', ''

        fake_utils.fake_execute_set_repliers([
            # Capture the sudo tee .../etc/network/interfaces command
            (r'(sudo\s+)?tee.*interfaces', _tee_handler),
        ])
        FLAGS.xenapi_image_service = 'glance'
        self._test_spawn(glance_stubs.FakeGlance.IMAGE_MACHINE,
                         glance_stubs.FakeGlance.IMAGE_KERNEL,
                         glance_stubs.FakeGlance.IMAGE_RAMDISK,
                         check_injection=True)
        self.assertTrue(self._tee_executed)

    def test_spawn_netinject_xenstore(self):
        FLAGS.xenapi_image_service = 'glance'
        db_fakes.stub_out_db_instance_api(self.stubs, injected=True)

        self._tee_executed = False

        def _mount_handler(cmd, *ignore_args, **ignore_kwargs):
            # When mounting, create real files under the mountpoint to simulate
            # files in the mounted filesystem

            # mount point will be the last item of the command list
            self._tmpdir = cmd[len(cmd) - 1]
            LOG.debug(_('Creating files in %s to simulate guest agent' %
                self._tmpdir))
            os.makedirs(os.path.join(self._tmpdir, 'usr', 'sbin'))
            # Touch the file using open
            open(os.path.join(self._tmpdir, 'usr', 'sbin',
                'xe-update-networking'), 'w').close()
            return '', ''

        def _umount_handler(cmd, *ignore_args, **ignore_kwargs):
            # Umount would normall make files in the m,ounted filesystem
            # disappear, so do that here
            LOG.debug(_('Removing simulated guest agent files in %s' %
                self._tmpdir))
            os.remove(os.path.join(self._tmpdir, 'usr', 'sbin',
                'xe-update-networking'))
            os.rmdir(os.path.join(self._tmpdir, 'usr', 'sbin'))
            os.rmdir(os.path.join(self._tmpdir, 'usr'))
            return '', ''

        def _tee_handler(cmd, *ignore_args, **ignore_kwargs):
            self._tee_executed = True
            return '', ''

        fake_utils.fake_execute_set_repliers([
            (r'(sudo\s+)?mount', _mount_handler),
            (r'(sudo\s+)?umount', _umount_handler),
            (r'(sudo\s+)?tee.*interfaces', _tee_handler)])
        self._test_spawn(1, 2, 3, check_injection=True)

        # tee must not run in this case, where an injection-capable
        # guest agent is detected
        self.assertFalse(self._tee_executed)
>>>>>>> 9a1a2c17

    def test_spawn_with_network_qos(self):
        self._create_instance()
        for vif_ref in xenapi_fake.get_all('VIF'):
            vif_rec = xenapi_fake.get_record('VIF', vif_ref)
            self.assertEquals(vif_rec['qos_algorithm_type'], 'ratelimit')
            self.assertEquals(vif_rec['qos_algorithm_params']['kbps'],
                              str(4 * 1024))

    def test_rescue(self):
        self.flags(xenapi_inject_image=False)
        instance = self._create_instance()
        conn = xenapi_conn.get_connection(False)
        conn.rescue(instance, None)

    def test_unrescue(self):
        instance = self._create_instance()
        conn = xenapi_conn.get_connection(False)
        # Ensure that it will not unrescue a non-rescued instance.
        self.assertRaises(Exception, conn.unrescue, instance, None)

    def tearDown(self):
        super(XenAPIVMTestCase, self).tearDown()
        self.manager.delete_project(self.project)
        self.manager.delete_user(self.user)
        self.vm_info = None
        self.vm = None
        self.stubs.UnsetAll()

    def _create_instance(self):
        """Creates and spawns a test instance"""
        stubs.stubout_loopingcall_start(self.stubs)
        values = {
            'id': 1,
            'project_id': self.project.id,
            'user_id': self.user.id,
            'image_id': 1,
            'kernel_id': 2,
            'ramdisk_id': 3,
            'instance_type': 'm1.large',
            'mac_address': 'aa:bb:cc:dd:ee:ff',
            'os_type': 'linux'}
        instance = db.instance_create(self.context, values)
        self.conn.spawn(instance)
        return instance


class XenAPIDiffieHellmanTestCase(test.TestCase):
    """
    Unit tests for Diffie-Hellman code
    """
    def setUp(self):
        super(XenAPIDiffieHellmanTestCase, self).setUp()
        self.alice = SimpleDH()
        self.bob = SimpleDH()

    def test_shared(self):
        alice_pub = self.alice.get_public()
        bob_pub = self.bob.get_public()
        alice_shared = self.alice.compute_shared(bob_pub)
        bob_shared = self.bob.compute_shared(alice_pub)
        self.assertEquals(alice_shared, bob_shared)

    def test_encryption(self):
        msg = "This is a top-secret message"
        enc = self.alice.encrypt(msg)
        dec = self.bob.decrypt(enc)
        self.assertEquals(dec, msg)

    def tearDown(self):
        super(XenAPIDiffieHellmanTestCase, self).tearDown()


class XenAPIMigrateInstance(test.TestCase):
    """
    Unit test for verifying migration-related actions
    """

    def setUp(self):
        super(XenAPIMigrateInstance, self).setUp()
        self.stubs = stubout.StubOutForTesting()
        FLAGS.target_host = '127.0.0.1'
        FLAGS.xenapi_connection_url = 'test_url'
        FLAGS.xenapi_connection_password = 'test_pass'
        db_fakes.stub_out_db_instance_api(self.stubs)
        stubs.stub_out_get_target(self.stubs)
        xenapi_fake.reset()
        xenapi_fake.create_network('fake', FLAGS.flat_network_bridge)
        self.manager = manager.AuthManager()
        self.user = self.manager.create_user('fake', 'fake', 'fake',
                                             admin=True)
        self.project = self.manager.create_project('fake', 'fake', 'fake')
        self.context = context.RequestContext('fake', 'fake', False)
        self.values = {'id': 1,
                  'project_id': self.project.id,
                  'user_id': self.user.id,
                  'image_id': 1,
                  'kernel_id': None,
                  'ramdisk_id': None,
                  'local_gb': 5,
                  'instance_type': 'm1.large',
                  'mac_address': 'aa:bb:cc:dd:ee:ff',
                  'os_type': 'linux'}

        fake_utils.stub_out_utils_execute(self.stubs)
        stubs.stub_out_migration_methods(self.stubs)
        stubs.stubout_get_this_vm_uuid(self.stubs)
        glance_stubs.stubout_glance_client(self.stubs,
                                           glance_stubs.FakeGlance)

    def tearDown(self):
        super(XenAPIMigrateInstance, self).tearDown()
        self.manager.delete_project(self.project)
        self.manager.delete_user(self.user)
        self.stubs.UnsetAll()

    def test_migrate_disk_and_power_off(self):
        instance = db.instance_create(self.context, self.values)
        stubs.stubout_session(self.stubs, stubs.FakeSessionForMigrationTests)
        conn = xenapi_conn.get_connection(False)
        conn.migrate_disk_and_power_off(instance, '127.0.0.1')

    def test_finish_resize(self):
        instance = db.instance_create(self.context, self.values)
        stubs.stubout_session(self.stubs, stubs.FakeSessionForMigrationTests)
        stubs.stubout_loopingcall_start(self.stubs)
        conn = xenapi_conn.get_connection(False)
        conn.finish_resize(instance, dict(base_copy='hurr', cow='durr'))


class XenAPIDetermineDiskImageTestCase(test.TestCase):
    """
    Unit tests for code that detects the ImageType
    """
    def setUp(self):
        super(XenAPIDetermineDiskImageTestCase, self).setUp()
        glance_stubs.stubout_glance_client(self.stubs,
                                           glance_stubs.FakeGlance)

        class FakeInstance(object):
            pass

        self.fake_instance = FakeInstance()
        self.fake_instance.id = 42
        self.fake_instance.os_type = 'linux'

    def assert_disk_type(self, disk_type):
        dt = vm_utils.VMHelper.determine_disk_image_type(
            self.fake_instance)
        self.assertEqual(disk_type, dt)

    def test_instance_disk(self):
        """
        If a kernel is specified then the image type is DISK (aka machine)
        """
        FLAGS.xenapi_image_service = 'objectstore'
        self.fake_instance.image_id = glance_stubs.FakeGlance.IMAGE_MACHINE
        self.fake_instance.kernel_id = glance_stubs.FakeGlance.IMAGE_KERNEL
        self.assert_disk_type(vm_utils.ImageType.DISK)

    def test_instance_disk_raw(self):
        """
        If the kernel isn't specified, and we're not using Glance, then
        DISK_RAW is assumed.
        """
        FLAGS.xenapi_image_service = 'objectstore'
        self.fake_instance.image_id = glance_stubs.FakeGlance.IMAGE_RAW
        self.fake_instance.kernel_id = None
        self.assert_disk_type(vm_utils.ImageType.DISK_RAW)

    def test_glance_disk_raw(self):
        """
        If we're using Glance, then defer to the image_type field, which in
        this case will be 'raw'.
        """
        FLAGS.xenapi_image_service = 'glance'
        self.fake_instance.image_id = glance_stubs.FakeGlance.IMAGE_RAW
        self.fake_instance.kernel_id = None
        self.assert_disk_type(vm_utils.ImageType.DISK_RAW)

    def test_glance_disk_vhd(self):
        """
        If we're using Glance, then defer to the image_type field, which in
        this case will be 'vhd'.
        """
        FLAGS.xenapi_image_service = 'glance'
        self.fake_instance.image_id = glance_stubs.FakeGlance.IMAGE_VHD
        self.fake_instance.kernel_id = None
        self.assert_disk_type(vm_utils.ImageType.DISK_VHD)<|MERGE_RESOLUTION|>--- conflicted
+++ resolved
@@ -44,11 +44,7 @@
 from nova.tests.glance import stubs as glance_stubs
 from nova.tests import fake_utils
 
-<<<<<<< HEAD
-from nova import log as LOG
-=======
 LOG = logging.getLogger('nova.tests.test_xenapi')
->>>>>>> 9a1a2c17
 
 FLAGS = flags.FLAGS
 
@@ -255,18 +251,10 @@
 
     def create_vm_record(self, conn, os_type, instance_id=1):
         instances = conn.list_instances()
-<<<<<<< HEAD
         self.assertEquals(instances, [str(instance_id)])
 
         # Get Nova record for VM
         vm_info = conn.get_info(instance_id)
-
-=======
-        self.assertEquals(instances, ['1'])
-
-        # Get Nova record for VM
-        vm_info = conn.get_info(1)
->>>>>>> 9a1a2c17
         # Get XenAPI record for VM
         vms = [rec for ref, rec
                in xenapi_fake.get_all_records('VM').iteritems()
@@ -301,7 +289,7 @@
             xenstore_value = xenstore_data[key]
             tcpip_data = ast.literal_eval(xenstore_value)
             self.assertEquals(tcpip_data, {
-                'label': 'test_network',
+                'label': 'fake_flat_network',
                 'broadcast': '10.0.0.255',
                 'ips': [{'ip': '10.0.0.3',
                          'netmask':'255.255.255.0',
@@ -347,16 +335,10 @@
         self.assertEquals(self.vm['HVM_boot_policy'], '')
 
     def _test_spawn(self, image_id, kernel_id, ramdisk_id,
-<<<<<<< HEAD
-        instance_type="m1.large", os_type="linux", instance_id=1):
+                    instance_type="m1.large", os_type="linux",
+                    instance_id=1, check_injection=False):
         stubs.stubout_loopingcall_start(self.stubs)
         values = {'id': instance_id,
-=======
-                    instance_type="m1.large", os_type="linux",
-                    check_injection=False):
-        stubs.stubout_loopingcall_start(self.stubs)
-        values = {'id': 1,
->>>>>>> 9a1a2c17
                   'project_id': self.project.id,
                   'user_id': self.user.id,
                   'image_id': image_id,
@@ -367,13 +349,8 @@
                   'os_type': os_type}
         instance = db.instance_create(self.context, values)
         self.conn.spawn(instance)
-<<<<<<< HEAD
         self.create_vm_record(self.conn, os_type, instance_id)
-        self.check_vm_record(self.conn)
-=======
-        self.create_vm_record(self.conn, os_type)
         self.check_vm_record(self.conn, check_injection)
->>>>>>> 9a1a2c17
 
     def test_spawn_not_enough_memory(self):
         FLAGS.xenapi_image_service = 'glance'
@@ -414,7 +391,85 @@
                          glance_stubs.FakeGlance.IMAGE_RAMDISK)
         self.check_vm_params_for_linux_with_external_kernel()
 
-<<<<<<< HEAD
+    def test_spawn_netinject_file(self):
+        FLAGS.xenapi_image_service = 'glance'
+        db_fakes.stub_out_db_instance_api(self.stubs, injected=True)
+
+        self._tee_executed = False
+
+        def _tee_handler(cmd, **kwargs):
+            input = kwargs.get('process_input', None)
+            self.assertNotEqual(input, None)
+            config = [line.strip() for line in input.split("\n")]
+            # Find the start of eth0 configuration and check it
+            index = config.index('auto eth0')
+            self.assertEquals(config[index + 1:index + 8], [
+                'iface eth0 inet static',
+                'address 10.0.0.3',
+                'netmask 255.255.255.0',
+                'broadcast 10.0.0.255',
+                'gateway 10.0.0.1',
+                'dns-nameservers 10.0.0.2',
+                ''])
+            self._tee_executed = True
+            return '', ''
+
+        fake_utils.fake_execute_set_repliers([
+            # Capture the sudo tee .../etc/network/interfaces command
+            (r'(sudo\s+)?tee.*interfaces', _tee_handler),
+        ])
+        FLAGS.xenapi_image_service = 'glance'
+        self._test_spawn(glance_stubs.FakeGlance.IMAGE_MACHINE,
+                         glance_stubs.FakeGlance.IMAGE_KERNEL,
+                         glance_stubs.FakeGlance.IMAGE_RAMDISK,
+                         check_injection=True)
+        self.assertTrue(self._tee_executed)
+
+    def test_spawn_netinject_xenstore(self):
+        FLAGS.xenapi_image_service = 'glance'
+        db_fakes.stub_out_db_instance_api(self.stubs, injected=True)
+
+        self._tee_executed = False
+
+        def _mount_handler(cmd, *ignore_args, **ignore_kwargs):
+            # When mounting, create real files under the mountpoint to simulate
+            # files in the mounted filesystem
+
+            # mount point will be the last item of the command list
+            self._tmpdir = cmd[len(cmd) - 1]
+            LOG.debug(_('Creating files in %s to simulate guest agent' %
+                self._tmpdir))
+            os.makedirs(os.path.join(self._tmpdir, 'usr', 'sbin'))
+            # Touch the file using open
+            open(os.path.join(self._tmpdir, 'usr', 'sbin',
+                'xe-update-networking'), 'w').close()
+            return '', ''
+
+        def _umount_handler(cmd, *ignore_args, **ignore_kwargs):
+            # Umount would normall make files in the m,ounted filesystem
+            # disappear, so do that here
+            LOG.debug(_('Removing simulated guest agent files in %s' %
+                self._tmpdir))
+            os.remove(os.path.join(self._tmpdir, 'usr', 'sbin',
+                'xe-update-networking'))
+            os.rmdir(os.path.join(self._tmpdir, 'usr', 'sbin'))
+            os.rmdir(os.path.join(self._tmpdir, 'usr'))
+            return '', ''
+
+        def _tee_handler(cmd, *ignore_args, **ignore_kwargs):
+            self._tee_executed = True
+            return '', ''
+
+        fake_utils.fake_execute_set_repliers([
+            (r'(sudo\s+)?mount', _mount_handler),
+            (r'(sudo\s+)?umount', _umount_handler),
+            (r'(sudo\s+)?tee.*interfaces', _tee_handler)])
+        self._test_spawn(1, 2, 3, check_injection=True)
+
+        # tee must not run in this case, where an injection-capable
+        # guest agent is detected
+        self.assertFalse(self._tee_executed)
+
     def test_spawn_vlanmanager(self):
         self.flags(xenapi_image_service='glance',
                    network_manager='nova.network.manager.VlanManager',
@@ -436,86 +491,6 @@
         #a check for making sure the bridge for the VM's VIF is
         #consistent with bridge specified in nova db
         self.network = network_bk
-=======
-    def test_spawn_netinject_file(self):
-        FLAGS.xenapi_image_service = 'glance'
-        db_fakes.stub_out_db_instance_api(self.stubs, injected=True)
-
-        self._tee_executed = False
-
-        def _tee_handler(cmd, **kwargs):
-            input = kwargs.get('process_input', None)
-            self.assertNotEqual(input, None)
-            config = [line.strip() for line in input.split("\n")]
-            # Find the start of eth0 configuration and check it
-            index = config.index('auto eth0')
-            self.assertEquals(config[index + 1:index + 8], [
-                'iface eth0 inet static',
-                'address 10.0.0.3',
-                'netmask 255.255.255.0',
-                'broadcast 10.0.0.255',
-                'gateway 10.0.0.1',
-                'dns-nameservers 10.0.0.2',
-                ''])
-            self._tee_executed = True
-            return '', ''
-
-        fake_utils.fake_execute_set_repliers([
-            # Capture the sudo tee .../etc/network/interfaces command
-            (r'(sudo\s+)?tee.*interfaces', _tee_handler),
-        ])
-        FLAGS.xenapi_image_service = 'glance'
-        self._test_spawn(glance_stubs.FakeGlance.IMAGE_MACHINE,
-                         glance_stubs.FakeGlance.IMAGE_KERNEL,
-                         glance_stubs.FakeGlance.IMAGE_RAMDISK,
-                         check_injection=True)
-        self.assertTrue(self._tee_executed)
-
-    def test_spawn_netinject_xenstore(self):
-        FLAGS.xenapi_image_service = 'glance'
-        db_fakes.stub_out_db_instance_api(self.stubs, injected=True)
-
-        self._tee_executed = False
-
-        def _mount_handler(cmd, *ignore_args, **ignore_kwargs):
-            # When mounting, create real files under the mountpoint to simulate
-            # files in the mounted filesystem
-
-            # mount point will be the last item of the command list
-            self._tmpdir = cmd[len(cmd) - 1]
-            LOG.debug(_('Creating files in %s to simulate guest agent' %
-                self._tmpdir))
-            os.makedirs(os.path.join(self._tmpdir, 'usr', 'sbin'))
-            # Touch the file using open
-            open(os.path.join(self._tmpdir, 'usr', 'sbin',
-                'xe-update-networking'), 'w').close()
-            return '', ''
-
-        def _umount_handler(cmd, *ignore_args, **ignore_kwargs):
-            # Umount would normall make files in the m,ounted filesystem
-            # disappear, so do that here
-            LOG.debug(_('Removing simulated guest agent files in %s' %
-                self._tmpdir))
-            os.remove(os.path.join(self._tmpdir, 'usr', 'sbin',
-                'xe-update-networking'))
-            os.rmdir(os.path.join(self._tmpdir, 'usr', 'sbin'))
-            os.rmdir(os.path.join(self._tmpdir, 'usr'))
-            return '', ''
-
-        def _tee_handler(cmd, *ignore_args, **ignore_kwargs):
-            self._tee_executed = True
-            return '', ''
-
-        fake_utils.fake_execute_set_repliers([
-            (r'(sudo\s+)?mount', _mount_handler),
-            (r'(sudo\s+)?umount', _umount_handler),
-            (r'(sudo\s+)?tee.*interfaces', _tee_handler)])
-        self._test_spawn(1, 2, 3, check_injection=True)
-
-        # tee must not run in this case, where an injection-capable
-        # guest agent is detected
-        self.assertFalse(self._tee_executed)
->>>>>>> 9a1a2c17
 
     def test_spawn_with_network_qos(self):
         self._create_instance()
