--- conflicted
+++ resolved
@@ -994,15 +994,8 @@
 
         :param ctxt: security context
         :param instance_id: nova.db.sqlalchemy.models.Instance.Id
-<<<<<<< HEAD
-        :param host:
-            DB column value is updated by this hostname.
-            if none, the host instance currently running is selected.
-        :param dest: destination host
-=======
         :param host: DB column value is updated by this hostname.
                      If none, the host instance currently running is selected.
->>>>>>> 659ae2ce
 
         """
         if not host:
