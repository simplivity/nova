# vim: tabstop=4 shiftwidth=4 softtabstop=4

# Copyright 2010 United States Government as represented by the
# Administrator of the National Aeronautics and Space Administration.
# All Rights Reserved.
# Copyright (c) 2010 Citrix Systems, Inc.
#
#    Licensed under the Apache License, Version 2.0 (the "License"); you may
#    not use this file except in compliance with the License. You may obtain
#    a copy of the License at
#
#         http://www.apache.org/licenses/LICENSE-2.0
#
#    Unless required by applicable law or agreed to in writing, software
#    distributed under the License is distributed on an "AS IS" BASIS, WITHOUT
#    WARRANTIES OR CONDITIONS OF ANY KIND, either express or implied. See the
#    License for the specific language governing permissions and limitations
#    under the License.

"""
A fake (in-memory) hypervisor+api.

Allows nova testing w/o a hypervisor.  This module also documents the
semantics of real hypervisor connections.

"""

from nova import exception
from nova import log as logging
from nova import utils
from nova.compute import power_state
from nova.virt import driver


LOG = logging.getLogger('nova.compute.disk')


def get_connection(_):
    # The read_only parameter is ignored.
    return FakeConnection.instance()


class FakeInstance(object):

    def __init__(self, name, state):
        self.name = name
        self.state = state


class FakeConnection(driver.ComputeDriver):
    """
    The interface to this class talks in terms of 'instances' (Amazon EC2 and
    internal Nova terminology), by which we mean 'running virtual machine'
    (XenAPI terminology) or domain (Xen or libvirt terminology).

    An instance has an ID, which is the identifier chosen by Nova to represent
    the instance further up the stack.  This is unfortunately also called a
    'name' elsewhere.  As far as this layer is concerned, 'instance ID' and
    'instance name' are synonyms.

    Note that the instance ID or name is not human-readable or
    customer-controlled -- it's an internal ID chosen by Nova.  At the
    nova.virt layer, instances do not have human-readable names at all -- such
    things are only known higher up the stack.

    Most virtualization platforms will also have their own identity schemes,
    to uniquely identify a VM or domain.  These IDs must stay internal to the
    platform-specific layer, and never escape the connection interface.  The
    platform-specific layer is responsible for keeping track of which instance
    ID maps to which platform-specific ID, and vice versa.

    In contrast, the list_disks and list_interfaces calls may return
    platform-specific IDs.  These identify a specific virtual disk or specific
    virtual network interface, and these IDs are opaque to the rest of Nova.

    Some methods here take an instance of nova.compute.service.Instance.  This
    is the datastructure used by nova.compute to store details regarding an
    instance, and pass them into this layer.  This layer is responsible for
    translating that generic datastructure into terms that are specific to the
    virtualization platform.
    """

    def __init__(self):
        self.instances = {}
        self.host_status = {
          'host_name-description': 'Fake Host',
          'host_hostname': 'fake-mini',
          'host_memory_total': 8000000000,
          'host_memory_overhead': 10000000,
          'host_memory_free': 7900000000,
          'host_memory_free_computed': 7900000000,
          'host_other_config': {},
          'host_ip_address': '192.168.1.109',
          'host_cpu_info': {},
          'disk_available': 500000000000,
          'disk_total': 600000000000,
          'disk_used': 100000000000,
          'host_uuid': 'cedb9b39-9388-41df-8891-c5c9a0c0fe5f',
          'host_name_label': 'fake-mini'}

    @classmethod
    def instance(cls):
        if not hasattr(cls, '_instance'):
            cls._instance = cls()
        return cls._instance

    def init_host(self, host):
        """
        Initialize anything that is necessary for the driver to function,
        including catching up with currently running VM's on the given host.
        """
        return

    def list_instances(self):
        """
        Return the names of all the instances known to the virtualization
        layer, as a list.
        """
        return self.instances.keys()

    def _map_to_instance_info(self, instance):
        instance = utils.check_isinstance(instance, FakeInstance)
        info = driver.InstanceInfo(instance.name, instance.state)
        return info

    def list_instances_detail(self):
        info_list = []
        for instance in self.instances.values():
            info_list.append(self._map_to_instance_info(instance))
        return info_list

<<<<<<< HEAD
    def spawn(self, instance, network_info=None, block_device_info=None):
=======
    def spawn(self, context, instance, network_info,
              block_device_mapping=None):
>>>>>>> 502801bf
        """
        Create a new instance/VM/domain on the virtualization platform.

        The given parameter is an instance of nova.compute.service.Instance.
        This function should use the data there to guide the creation of
        the new instance.

        The work will be done asynchronously.  This function returns a
        task that allows the caller to detect when it is complete.

        Once this successfully completes, the instance should be
        running (power_state.RUNNING).

        If this fails, any partial instance should be completely
        cleaned up, and the virtualization platform should be in the state
        that it was before this call began.
        """

        name = instance.name
        state = power_state.RUNNING
        fake_instance = FakeInstance(name, state)
        self.instances[name] = fake_instance

    def snapshot(self, context, instance, name):
        """
        Snapshots the specified instance.

        The given parameter is an instance of nova.compute.service.Instance,
        and so the instance is being specified as instance.name.

        The second parameter is the name of the snapshot.

        The work will be done asynchronously.  This function returns a
        task that allows the caller to detect when it is complete.
        """
        pass

    def reboot(self, instance, network_info):
        """
        Reboot the specified instance.

        The given parameter is an instance of nova.compute.service.Instance,
        and so the instance is being specified as instance.name.

        The work will be done asynchronously.  This function returns a
        task that allows the caller to detect when it is complete.
        """
        pass

    def get_host_ip_addr(self):
        """
        Retrieves the IP address of the dom0
        """
        pass

    def resize(self, instance, flavor):
        """
        Resizes/Migrates the specified instance.

        The flavor parameter determines whether or not the instance RAM and
        disk space are modified, and if so, to what size.

        The work will be done asynchronously. This function returns a task
        that allows the caller to detect when it is complete.
        """
        pass

    def set_admin_password(self, instance, new_pass):
        """
        Set the root password on the specified instance.

        The first parameter is an instance of nova.compute.service.Instance,
        and so the instance is being specified as instance.name. The second
        parameter is the value of the new password.

        The work will be done asynchronously.  This function returns a
        task that allows the caller to detect when it is complete.
        """
        pass

    def inject_file(self, instance, b64_path, b64_contents):
        """
        Writes a file on the specified instance.

        The first parameter is an instance of nova.compute.service.Instance,
        and so the instance is being specified as instance.name. The second
        parameter is the base64-encoded path to which the file is to be
        written on the instance; the third is the contents of the file, also
        base64-encoded.

        The work will be done asynchronously.  This function returns a
        task that allows the caller to detect when it is complete.
        """
        pass

    def agent_update(self, instance, url, md5hash):
        """
        Update agent on the specified instance.

        The first parameter is an instance of nova.compute.service.Instance,
        and so the instance is being specified as instance.name. The second
        parameter is the URL of the agent to be fetched and updated on the
        instance; the third is the md5 hash of the file for verification
        purposes.

        The work will be done asynchronously.  This function returns a
        task that allows the caller to detect when it is complete.
        """
        pass

    def rescue(self, context, instance, callback, network_info):
        """
        Rescue the specified instance.
        """
        pass

    def unrescue(self, instance, callback, network_info):
        """
        Unrescue the specified instance.
        """
        pass

    def poll_rescued_instances(self, timeout):
        """Poll for rescued instances"""
        pass

    def migrate_disk_and_power_off(self, instance, dest):
        """
        Transfers the disk of a running instance in multiple phases, turning
        off the instance before the end.
        """
        pass

    def attach_disk(self, instance, disk_info):
        """
        Attaches the disk to an instance given the metadata disk_info
        """
        pass

    def pause(self, instance, callback):
        """
        Pause the specified instance.
        """
        pass

    def unpause(self, instance, callback):
        """
        Unpause the specified instance.
        """
        pass

    def suspend(self, instance, callback):
        """
        suspend the specified instance
        """
        pass

    def resume(self, instance, callback):
        """
        resume the specified instance
        """
        pass

    def destroy(self, instance, network_info):
        key = instance.name
        if key in self.instances:
            del self.instances[key]
        else:
            LOG.warning("Key '%s' not in instances '%s'" %
                        (key, self.instances))

    def attach_volume(self, instance_name, device_path, mountpoint):
        """Attach the disk at device_path to the instance at mountpoint"""
        return True

    def detach_volume(self, instance_name, mountpoint):
        """Detach the disk attached to the instance at mountpoint"""
        return True

    def get_info(self, instance_name):
        """
        Get a block of information about the given instance.  This is returned
        as a dictionary containing 'state': The power_state of the instance,
        'max_mem': The maximum memory for the instance, in KiB, 'mem': The
        current memory the instance has, in KiB, 'num_cpu': The current number
        of virtual CPUs the instance has, 'cpu_time': The total CPU time used
        by the instance, in nanoseconds.

        This method should raise exception.NotFound if the hypervisor has no
        knowledge of the instance
        """
        if instance_name not in self.instances:
            raise exception.InstanceNotFound(instance_id=instance_name)
        i = self.instances[instance_name]
        return {'state': i.state,
                'max_mem': 0,
                'mem': 0,
                'num_cpu': 2,
                'cpu_time': 0}

    def get_diagnostics(self, instance_name):
        pass

    def list_disks(self, instance_name):
        """
        Return the IDs of all the virtual disks attached to the specified
        instance, as a list.  These IDs are opaque to the caller (they are
        only useful for giving back to this layer as a parameter to
        disk_stats).  These IDs only need to be unique for a given instance.

        Note that this function takes an instance ID.
        """
        return ['A_DISK']

    def list_interfaces(self, instance_name):
        """
        Return the IDs of all the virtual network interfaces attached to the
        specified instance, as a list.  These IDs are opaque to the caller
        (they are only useful for giving back to this layer as a parameter to
        interface_stats).  These IDs only need to be unique for a given
        instance.

        Note that this function takes an instance ID.
        """
        return ['A_VIF']

    def block_stats(self, instance_name, disk_id):
        """
        Return performance counters associated with the given disk_id on the
        given instance_name.  These are returned as [rd_req, rd_bytes, wr_req,
        wr_bytes, errs], where rd indicates read, wr indicates write, req is
        the total number of I/O requests made, bytes is the total number of
        bytes transferred, and errs is the number of requests held up due to a
        full pipeline.

        All counters are long integers.

        This method is optional.  On some platforms (e.g. XenAPI) performance
        statistics can be retrieved directly in aggregate form, without Nova
        having to do the aggregation.  On those platforms, this method is
        unused.

        Note that this function takes an instance ID.
        """
        return [0L, 0L, 0L, 0L, None]

    def interface_stats(self, instance_name, iface_id):
        """
        Return performance counters associated with the given iface_id on the
        given instance_id.  These are returned as [rx_bytes, rx_packets,
        rx_errs, rx_drop, tx_bytes, tx_packets, tx_errs, tx_drop], where rx
        indicates receive, tx indicates transmit, bytes and packets indicate
        the total number of bytes or packets transferred, and errs and dropped
        is the total number of packets failed / dropped.

        All counters are long integers.

        This method is optional.  On some platforms (e.g. XenAPI) performance
        statistics can be retrieved directly in aggregate form, without Nova
        having to do the aggregation.  On those platforms, this method is
        unused.

        Note that this function takes an instance ID.
        """
        return [0L, 0L, 0L, 0L, 0L, 0L, 0L, 0L]

    def get_console_output(self, instance):
        return 'FAKE CONSOLE\xffOUTPUT'

    def get_ajax_console(self, instance):
        return {'token': 'FAKETOKEN',
                'host': 'fakeajaxconsole.com',
                'port': 6969}

    def get_vnc_console(self, instance):
        return {'token': 'FAKETOKEN',
                'host': 'fakevncconsole.com',
                'port': 6969}

    def get_console_pool_info(self, console_type):
        return  {'address': '127.0.0.1',
                 'username': 'fakeuser',
                 'password': 'fakepassword'}

    def refresh_security_group_rules(self, security_group_id):
        """This method is called after a change to security groups.

        All security groups and their associated rules live in the datastore,
        and calling this method should apply the updated rules to instances
        running the specified security group.

        An error should be raised if the operation cannot complete.

        """
        return True

    def refresh_security_group_members(self, security_group_id):
        """This method is called when a security group is added to an instance.

        This message is sent to the virtualization drivers on hosts that are
        running an instance that belongs to a security group that has a rule
        that references the security group identified by `security_group_id`.
        It is the responsiblity of this method to make sure any rules
        that authorize traffic flow with members of the security group are
        updated and any new members can communicate, and any removed members
        cannot.

        Scenario:
            * we are running on host 'H0' and we have an instance 'i-0'.
            * instance 'i-0' is a member of security group 'speaks-b'
            * group 'speaks-b' has an ingress rule that authorizes group 'b'
            * another host 'H1' runs an instance 'i-1'
            * instance 'i-1' is a member of security group 'b'

            When 'i-1' launches or terminates we will recieve the message
            to update members of group 'b', at which time we will make
            any changes needed to the rules for instance 'i-0' to allow
            or deny traffic coming from 'i-1', depending on if it is being
            added or removed from the group.

        In this scenario, 'i-1' could just as easily have been running on our
        host 'H0' and this method would still have been called.  The point was
        that this method isn't called on the host where instances of that
        group are running (as is the case with
        :method:`refresh_security_group_rules`) but is called where references
        are made to authorizing those instances.

        An error should be raised if the operation cannot complete.

        """
        return True

    def refresh_provider_fw_rules(self):
        """This triggers a firewall update based on database changes.

        When this is called, rules have either been added or removed from the
        datastore.  You can retrieve rules with
        :method:`nova.db.api.provider_fw_rule_get_all`.

        Provider rules take precedence over security group rules.  If an IP
        would be allowed by a security group ingress rule, but blocked by
        a provider rule, then packets from the IP are dropped.  This includes
        intra-project traffic in the case of the allow_project_net_traffic
        flag for the libvirt-derived classes.

        """
        pass

    def update_available_resource(self, ctxt, host):
        """This method is supported only by libvirt."""
        return

    def compare_cpu(self, xml):
        """This method is supported only by libvirt."""
        raise NotImplementedError('This method is supported only by libvirt.')

    def ensure_filtering_rules_for_instance(self, instance_ref):
        """This method is supported only by libvirt."""
        raise NotImplementedError('This method is supported only by libvirt.')

    def live_migration(self, context, instance_ref, dest,
                       post_method, recover_method):
        """This method is supported only by libvirt."""
        return

    def unfilter_instance(self, instance_ref, network_info=None):
        """This method is supported only by libvirt."""
        raise NotImplementedError('This method is supported only by libvirt.')

    def test_remove_vm(self, instance_name):
        """ Removes the named VM, as if it crashed. For testing"""
        self.instances.pop(instance_name)

    def update_host_status(self):
        """Return fake Host Status of ram, disk, network."""
        return self.host_status

    def get_host_stats(self, refresh=False):
        """Return fake Host Status of ram, disk, network."""
        return self.host_status

    def set_host_enabled(self, host, enabled):
        """Sets the specified host's ability to accept new instances."""
        pass<|MERGE_RESOLUTION|>--- conflicted
+++ resolved
@@ -129,12 +129,8 @@
             info_list.append(self._map_to_instance_info(instance))
         return info_list
 
-<<<<<<< HEAD
-    def spawn(self, instance, network_info=None, block_device_info=None):
-=======
-    def spawn(self, context, instance, network_info,
-              block_device_mapping=None):
->>>>>>> 502801bf
+    def spawn(self, context, instance,
+              network_info=None, block_device_info=None):
         """
         Create a new instance/VM/domain on the virtualization platform.
 
